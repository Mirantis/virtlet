/*
Copyright 2017 Mirantis

Licensed under the Apache License, Version 2.0 (the "License");
you may not use this file except in compliance with the License.
You may obtain a copy of the License at

    http://www.apache.org/licenses/LICENSE-2.0

Unless required by applicable law or agreed to in writing, software
distributed under the License is distributed on an "AS IS" BASIS,
WITHOUT WARRANTIES OR CONDITIONS OF ANY KIND, either express or implied.
See the License for the specific language governing permissions and
limitations under the License.
*/

package libvirttools

import (
	"bytes"
	"encoding/json"
	"reflect"
	"testing"

	"github.com/davecgh/go-spew/spew"
	"github.com/ghodss/yaml"

	testutils "github.com/Mirantis/virtlet/pkg/utils/testing"
	libvirtxml "github.com/libvirt/libvirt-go-xml"
)

func TestCloudInitGenerator(t *testing.T) {
	for _, tc := range []struct {
		name                string
		podName             string
		podNs               string
		annotations         *VirtletAnnotations
		expectedMetaData    map[string]interface{}
		expectedUserData    map[string]interface{}
		expectedUserDataStr string
	}{
		{
			name:        "plain pod",
			podName:     "foo",
			podNs:       "default",
			annotations: &VirtletAnnotations{},
			expectedMetaData: map[string]interface{}{
				"instance-id":    "foo.default",
				"local-hostname": "foo",
			},
			expectedUserData: nil,
		},
		{
			name:    "pod with ssh keys",
			podName: "foo",
			podNs:   "default",
			annotations: &VirtletAnnotations{
				SSHKeys: []string{"key1", "key2"},
			},
			expectedMetaData: map[string]interface{}{
				"instance-id":    "foo.default",
				"local-hostname": "foo",
				"public-keys":    []interface{}{"key1", "key2"},
			},
			expectedUserData: nil,
		},
		{
			name:    "pod with ssh keys and meta-data override",
			podName: "foo",
			podNs:   "default",
			annotations: &VirtletAnnotations{
				SSHKeys: []string{"key1", "key2"},
				MetaData: map[string]interface{}{
					"instance-id": "foobar",
				},
			},
			expectedMetaData: map[string]interface{}{
				"instance-id":    "foobar",
				"local-hostname": "foo",
				"public-keys":    []interface{}{"key1", "key2"},
			},
			expectedUserData: nil,
		},
		{
			name:    "pod with user data",
			podName: "foo",
			podNs:   "default",
			annotations: &VirtletAnnotations{
				UserData: map[string]interface{}{
					"users": []interface{}{
						map[string]interface{}{
							"name": "cloudy",
						},
					},
				},
				SSHKeys: []string{"key1", "key2"},
			},
			expectedMetaData: map[string]interface{}{
				"instance-id":    "foo.default",
				"local-hostname": "foo",
				"public-keys":    []interface{}{"key1", "key2"},
			},
			expectedUserData: map[string]interface{}{
				"users": []interface{}{
					map[string]interface{}{
						"name": "cloudy",
					},
				},
			},
		},
		{
			name:    "pod with user data script",
			podName: "foo",
			podNs:   "default",
			annotations: &VirtletAnnotations{
				UserDataScript: "#!/bin/sh\necho hi\n",
				SSHKeys:        []string{"key1", "key2"},
			},
			expectedMetaData: map[string]interface{}{
				"instance-id":    "foo.default",
				"local-hostname": "foo",
				"public-keys":    []interface{}{"key1", "key2"},
			},
			expectedUserDataStr: "#!/bin/sh\necho hi\n",
		},
	} {
		t.Run(tc.name, func(t *testing.T) {
<<<<<<< HEAD
			g := NewCloudInitGenerator(&VMConfig{
				PodName:           tc.podName,
				PodNamespace:      tc.podNs,
				ParsedAnnotations: tc.annotations,
			})
=======
			g := NewCloudInitGenerator(tc.podName, tc.podNs, tc.annotations, "")
>>>>>>> 79c35b53

			metaDataBytes, err := g.generateMetaData()
			if err != nil {
				t.Fatalf("GenerateMetaData(): %v", err)
			}
			var metaData map[string]interface{}
			if err := json.Unmarshal(metaDataBytes, &metaData); err != nil {
				t.Fatalf("Can't unmarshal meta-data: %v", err)
			}

			if !reflect.DeepEqual(tc.expectedMetaData, metaData) {
				t.Errorf("Bad meta-data:\n%s\nUnmarshaled:\n%s", metaDataBytes, spew.Sdump(metaData))
			}
			userDataBytes, err := g.generateUserData()
			if err != nil {
				t.Fatalf("GenerateUserData(): %v", err)
			}
			if tc.expectedUserDataStr != "" {
				if string(userDataBytes) != tc.expectedUserDataStr {
					t.Errorf("Bad user-data string:\n%s", userDataBytes)
				}
			} else {
				if !bytes.HasPrefix(userDataBytes, []byte("#cloud-config\n")) {
					t.Errorf("No #cloud-config header")
				}
				var userData map[string]interface{}
				if err := yaml.Unmarshal(userDataBytes, &userData); err != nil {
					t.Fatalf("Can't unmarshal user-data: %v", err)
				}

				if !reflect.DeepEqual(tc.expectedUserData, userData) {
					t.Errorf("Bad user-data:\n%s\nUnmarshaled:\n%s", userDataBytes, spew.Sdump(userData))
				}
			}
		})
	}
}

func TestGenerateDisk(t *testing.T) {
<<<<<<< HEAD
	g := NewCloudInitGenerator(&VMConfig{
		PodName:           "foo",
		PodNamespace:      "default",
		ParsedAnnotations: &VirtletAnnotations{},
	})
=======
	g := NewCloudInitGenerator("foo", "default", &VirtletAnnotations{}, "")
>>>>>>> 79c35b53
	isoPath, diskDef, err := g.GenerateDisk()
	if err != nil {
		t.Fatalf("GenerateDisk(): %v", err)
	}
	if !reflect.DeepEqual(diskDef, &libvirtxml.DomainDisk{
		Type:     "file",
		Device:   "disk",
		Driver:   &libvirtxml.DomainDiskDriver{Name: "qemu", Type: "raw"},
		Source:   &libvirtxml.DomainDiskSource{File: isoPath},
		Target:   &libvirtxml.DomainDiskTarget{Bus: "virtio"},
		ReadOnly: &libvirtxml.DomainDiskReadOnly{},
	}) {
		t.Errorf("Bad disk definition:\n%s", spew.Sdump(diskDef))
	}
	m, err := testutils.IsoToMap(isoPath)
	if err != nil {
		t.Fatalf("IsoToMap(): %v", err)
	}
	if !reflect.DeepEqual(m, map[string]interface{}{
		"meta-data": "{\"instance-id\":\"foo.default\",\"local-hostname\":\"foo\"}",
		"user-data": "#cloud-config\n",
	}) {
		t.Errorf("bad iso content:\n%s", spew.Sdump(m))
	}
}<|MERGE_RESOLUTION|>--- conflicted
+++ resolved
@@ -35,6 +35,7 @@
 		podName             string
 		podNs               string
 		annotations         *VirtletAnnotations
+		environment         []*VMKeyValue
 		expectedMetaData    map[string]interface{}
 		expectedUserData    map[string]interface{}
 		expectedUserDataStr string
@@ -109,6 +110,73 @@
 			},
 		},
 		{
+			name:        "pod with env variables",
+			podName:     "foo",
+			podNs:       "default",
+			annotations: &VirtletAnnotations{},
+			environment: []*VMKeyValue{
+				{"foo", "bar"},
+				{"baz", "abc"},
+			},
+			expectedMetaData: map[string]interface{}{
+				"instance-id":    "foo.default",
+				"local-hostname": "foo",
+			},
+			expectedUserData: map[string]interface{}{
+				"write_files": []interface{}{
+					map[string]interface{}{
+						"path":    "/etc/cloud/environment",
+						"content": "foo=bar\nbaz=abc\n",
+					},
+				},
+			},
+		},
+		{
+			name:    "pod with env variables and user data",
+			podName: "foo",
+			podNs:   "default",
+			annotations: &VirtletAnnotations{
+				UserData: map[string]interface{}{
+					"users": []interface{}{
+						map[string]interface{}{
+							"name": "cloudy",
+						},
+					},
+					"write_files": []interface{}{
+						map[string]interface{}{
+							"path":    "/etc/foobar",
+							"content": "whatever",
+						},
+					},
+				},
+			},
+			environment: []*VMKeyValue{
+				{"foo", "bar"},
+				{"baz", "abc"},
+			},
+			expectedMetaData: map[string]interface{}{
+				"instance-id":    "foo.default",
+				"local-hostname": "foo",
+			},
+			expectedUserData: map[string]interface{}{
+				"users": []interface{}{
+					map[string]interface{}{
+						"name": "cloudy",
+					},
+				},
+				"write_files": []interface{}{
+					map[string]interface{}{
+						"path":    "/etc/foobar",
+						"content": "whatever",
+					},
+					map[string]interface{}{
+						"path":    "/etc/cloud/environment",
+						"content": "foo=bar\nbaz=abc\n",
+					},
+				},
+			},
+		},
+		{
 			name:    "pod with user data script",
 			podName: "foo",
 			podNs:   "default",
@@ -125,15 +193,12 @@
 		},
 	} {
 		t.Run(tc.name, func(t *testing.T) {
-<<<<<<< HEAD
 			g := NewCloudInitGenerator(&VMConfig{
 				PodName:           tc.podName,
 				PodNamespace:      tc.podNs,
 				ParsedAnnotations: tc.annotations,
+				Environment:       tc.environment,
 			})
-=======
-			g := NewCloudInitGenerator(tc.podName, tc.podNs, tc.annotations, "")
->>>>>>> 79c35b53
 
 			metaDataBytes, err := g.generateMetaData()
 			if err != nil {
@@ -173,15 +238,11 @@
 }
 
 func TestGenerateDisk(t *testing.T) {
-<<<<<<< HEAD
 	g := NewCloudInitGenerator(&VMConfig{
 		PodName:           "foo",
 		PodNamespace:      "default",
 		ParsedAnnotations: &VirtletAnnotations{},
 	})
-=======
-	g := NewCloudInitGenerator("foo", "default", &VirtletAnnotations{}, "")
->>>>>>> 79c35b53
 	isoPath, diskDef, err := g.GenerateDisk()
 	if err != nil {
 		t.Fatalf("GenerateDisk(): %v", err)
